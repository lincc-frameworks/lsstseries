--- conflicted
+++ resolved
@@ -64,7 +64,6 @@
         self.data = self.data.dropna(**kwargs)
         return self
 
-<<<<<<< HEAD
     def _from_ensemble(
         self,
         data,
@@ -74,11 +73,6 @@
         err_label="flux_err",
         band_label="band",
     ):
-=======
-
-    def _from_ensemble(self, data, object_id, time_label='time', 
-                       flux_label='flux', err_label='flux_err', band_label='band'):
->>>>>>> 65c7f949
         """Loader function for inputing data from an ensemble"""
         self.data = data
         self.meta["id"] = object_id
